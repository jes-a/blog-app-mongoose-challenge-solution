--- conflicted
+++ resolved
@@ -18,11 +18,7 @@
   return `${this.author.firstName} ${this.author.lastName}`.trim();
 });
 
-<<<<<<< HEAD
-blogPostSchema.methods.serialize = function () {
-=======
 blogPostSchema.methods.serialize = function() {
->>>>>>> 8b3bffed
   return {
     id: this._id,
     author: this.authorName,
